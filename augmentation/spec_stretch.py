--- conflicted
+++ resolved
@@ -39,30 +39,16 @@
             aug_item['seconds'] /= aug_item['speed']
             aug_item['ph_dur'] /= aug_item['speed']
             aug_item['mel2ph'] = get_mel2ph_torch(
-<<<<<<< HEAD
                 self.lr, torch.from_numpy(aug_item['ph_dur']), aug_item['length'], hparams, device=self.device
             ).cpu().numpy()
-            f0, f0_coarse, _ = get_pitch_parselmouth(
+            f0, _, _ = get_pitch_parselmouth(
                 wav, aug_item['length'], hparams, speed=speed, interp_uv=item['interp_uv']
             )
-            aug_item['f0'], aug_item['f0_coarse'] = \
-                f0.astype(np.float32), f0_coarse
-=======
-                self.lr, aug_item['ph_dur'], aug_item['length'], hparams, device=self.device
-            )
-            f0, _, _ = get_pitch_parselmouth(
-                wav, aug_item['length'], hparams, speed=speed, interp_uv=hparams['interp_uv']
-            )
-            aug_item['f0'] = torch.from_numpy(f0)
->>>>>>> f1dedec4
+            aug_item['f0'] = f0.astype(np.float32)
 
         if key_shift != 0. or hparams.get('use_key_shift_embed', False):
             aug_item['key_shift'] = key_shift
             aug_item['f0'] *= 2 ** (key_shift / 12)
-<<<<<<< HEAD
-            aug_item['f0_coarse'] = f0_to_coarse(aug_item['f0'])
-=======
->>>>>>> f1dedec4
 
         if replace_spk_id is not None:
             aug_item['spk_id'] = replace_spk_id
